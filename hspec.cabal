name: hspec
<<<<<<< HEAD
version: 0.4.1
=======
version: 0.4.0
>>>>>>> 7172d5e4
cabal-version: -any
build-type: Custom
license: BSD3
license-file: LICENSE
copyright: (c) 2011 Trystan Spangler
maintainer: trystan.s@comcast.net
build-depends: HUnit >=1 && <=2, QuickCheck >=2.4.0.1 && <=2.5,
<<<<<<< HEAD
               base >=4 && <=5, silently == 1.1.1
=======
               base >=4 && <=5, mtl -any, silently ==0.0.3, transformers -any
>>>>>>> 7172d5e4
stability: experimental
homepage: https://github.com/trystan/hspec
package-url: https://github.com/trystan/hspec
bug-reports: https://github.com/trystan/hspec/issues
synopsis: Behavior Driven Development for Haskell
description: Behavior Driven Development for Haskell
             .
             Hspec is based on the Ruby library RSpec - so much of what applies to RSpec also applies to Hspec. Hspec ties together /descriptions/ of behavior and /examples/ of that behavior. The examples can then be run as tests and the output summarises what needs to be implemented.
category: Testing
author: Trystan Spangler
tested-with:
data-files:
data-dir: ""
extra-source-files: ./Specs.hs ./src/Test/Hspec/HUnit.hs
                    ./src/Test/Hspec/Internal.hs ./src/Test/Hspec/QuickCheck.hs
extra-tmp-files:
exposed-modules: Test.Hspec Test.Hspec.HUnit Test.Hspec.Internal
                 Test.Hspec.QuickCheck
exposed: True
buildable: True
build-tools:
cpp-options:
cc-options:
ld-options:
pkgconfig-depends:
frameworks:
c-sources:
extensions: FlexibleInstances
extra-libraries:
extra-lib-dirs:
includes:
install-includes:
include-dirs:
hs-source-dirs: . src
other-modules: Specs
ghc-prof-options:
ghc-shared-options:
ghc-options: -Wall
hugs-options:
nhc98-options:
jhc-options:<|MERGE_RESOLUTION|>--- conflicted
+++ resolved
@@ -1,9 +1,5 @@
 name: hspec
-<<<<<<< HEAD
 version: 0.4.1
-=======
-version: 0.4.0
->>>>>>> 7172d5e4
 cabal-version: -any
 build-type: Custom
 license: BSD3
@@ -11,11 +7,7 @@
 copyright: (c) 2011 Trystan Spangler
 maintainer: trystan.s@comcast.net
 build-depends: HUnit >=1 && <=2, QuickCheck >=2.4.0.1 && <=2.5,
-<<<<<<< HEAD
                base >=4 && <=5, silently == 1.1.1
-=======
-               base >=4 && <=5, mtl -any, silently ==0.0.3, transformers -any
->>>>>>> 7172d5e4
 stability: experimental
 homepage: https://github.com/trystan/hspec
 package-url: https://github.com/trystan/hspec
